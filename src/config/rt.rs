use std::path::PathBuf;
use std::sync::Arc;

use anyhow::{anyhow, Context, Result};
use http_types::Url;

use crate::config::{ConfigOptsBuild, ConfigOptsClean, ConfigOptsProxy, ConfigOptsServe, ConfigOptsWatch};

/// Runtime config for the build system.
#[derive(Clone, Debug)]
pub struct RtcBuild {
    /// The index HTML file to drive the bundling process.
    pub target: PathBuf,
    /// The parent directory of the target index HTML file.
    pub target_parent: PathBuf,
    /// Build in release mode.
    pub release: bool,
    /// The public URL from which assets are to be served.
    pub public_url: String,
    /// The directory where final build artifacts are placed after a successful build.
    pub final_dist: PathBuf,
    /// The directory used to stage build artifacts during an active build.
    pub staging_dist: PathBuf,
}

impl RtcBuild {
    /// Construct a new instance.
    pub(super) fn new(opts: ConfigOptsBuild) -> Result<Self> {
        // Get the canonical path to the target HTML file.
        let pre_target = opts.target.clone().unwrap_or_else(|| "index.html".into());
        let target = pre_target
            .canonicalize()
            .with_context(|| format!("error getting canonical path to source HTML file {:?}", &pre_target))?;

        // Get the target HTML's parent dir, falling back to OS specific root, as that is the only
        // time where no parent could be determined.
        let target_parent = target
            .parent()
            .map(|path| path.to_owned())
            .unwrap_or_else(|| PathBuf::from(std::path::MAIN_SEPARATOR.to_string()));

        // Ensure the final dist dir exists and that we have a canonical path to the dir. Normally
        // we would want to avoid such an action at this layer, however to ensure that other layers
        // have a reliable FS path to work with, we make an exception here.
        let final_dist = opts.dist.unwrap_or_else(|| target_parent.join(super::DIST_DIR));
        if !final_dist.exists() {
            std::fs::create_dir(&final_dist).with_context(|| format!("error creating final dist directory {:?}", &final_dist))?;
        }
        let final_dist = final_dist.canonicalize().context("error taking canonical path to dist dir")?;
        let staging_dist = final_dist.join(super::STAGE_DIR);

        Ok(Self {
            target,
            target_parent,
            release: opts.release,
            staging_dist,
            final_dist,
            public_url: opts.public_url.unwrap_or_else(|| "/".into()),
        })
    }
}

/// Runtime config for the watch system.
#[derive(Clone, Debug)]
pub struct RtcWatch {
    /// Runtime config for the build system.
    pub build: Arc<RtcBuild>,
    /// Paths to watch, defaults to the build target parent directory.
    pub paths: Vec<PathBuf>,
    /// Paths to ignore.
    pub ignored_paths: Vec<PathBuf>,
}

impl RtcWatch {
    pub(super) fn new(build_opts: ConfigOptsBuild, opts: ConfigOptsWatch) -> Result<Self> {
        let build = Arc::new(RtcBuild::new(build_opts)?);

        // Take the canonical path of each of the specified watch targets.
        let mut paths = vec![];
        for path in opts.watch.unwrap_or_default() {
            let canon_path = path.canonicalize().map_err(|_| anyhow!("invalid watch path provided: {:?}", path))?;
            paths.push(canon_path);
        }
        // If no watch paths were provied, then we default to the target HTML's parent dir.
        if paths.is_empty() {
            paths.push(build.target_parent.clone());
        }

        // Take the canonical path of each of the specified ignore targets.
        let mut ignored_paths = match opts.ignore {
            None => vec![],
            Some(paths) => paths.into_iter().try_fold(vec![], |mut acc, path| -> Result<Vec<PathBuf>> {
                let canon_path = path.canonicalize().map_err(|_| anyhow!("invalid ignore path provided: {:?}", path))?;
                acc.push(canon_path);
                Ok(acc)
            })?,
        };
        // Ensure the final dist dir is always ignored.
        ignored_paths.push(build.final_dist.clone());

        Ok(Self { build, paths, ignored_paths })
    }
}

/// Runtime config for the serve system.
#[derive(Clone, Debug)]
pub struct RtcServe {
    /// Runtime config for the watch system.
    pub watch: Arc<RtcWatch>,
    /// The port to serve on.
    pub port: u16,
    /// Open a browser tab once the initial build is complete.
    pub open: bool,
    /// A URL to which requests will be proxied.
    pub proxy_backend: Option<Url>,
    /// The URI on which to accept requests which are to be proxied to backend.
    pub proxy_path: Option<String>,
    /// Whether the endpoint is for websocket.
    pub proxy_ws: bool,
    /// Any proxies configured to run along with the server.
    pub proxies: Option<Vec<ConfigOptsProxy>>,
}

impl RtcServe {
    pub(super) fn new(
        build_opts: ConfigOptsBuild, watch_opts: ConfigOptsWatch, opts: ConfigOptsServe, proxies: Option<Vec<ConfigOptsProxy>>,
    ) -> Result<Self> {
        let watch = Arc::new(RtcWatch::new(build_opts, watch_opts)?);
        Ok(Self {
            watch,
            port: opts.port.unwrap_or(8080),
            open: opts.open,
            proxy_backend: opts.proxy_backend,
            proxy_path: opts.proxy_path,
            proxy_ws: opts.proxy_ws,
            proxies,
        })
    }
}

/// Runtime config for the clean system.
#[derive(Clone, Debug)]
pub struct RtcClean {
    /// The output dir for all final assets.
    pub dist: PathBuf,
    /// Optionally perform a cargo clean.
    pub cargo: bool,
}

impl RtcClean {
<<<<<<< HEAD
    pub(super) fn new(opts: ConfigOptsClean) -> Self {
        Self {
            dist: opts.dist.unwrap_or_else(|| "dist".into()),
=======
    pub(super) fn new(opts: ConfigOptsClean) -> Result<Self> {
        Ok(Self {
            dist: opts.dist.unwrap_or_else(|| super::DIST_DIR.into()),
>>>>>>> ed00c5a6
            cargo: opts.cargo,
        }
    }
}<|MERGE_RESOLUTION|>--- conflicted
+++ resolved
@@ -148,15 +148,9 @@
 }
 
 impl RtcClean {
-<<<<<<< HEAD
     pub(super) fn new(opts: ConfigOptsClean) -> Self {
         Self {
-            dist: opts.dist.unwrap_or_else(|| "dist".into()),
-=======
-    pub(super) fn new(opts: ConfigOptsClean) -> Result<Self> {
-        Ok(Self {
             dist: opts.dist.unwrap_or_else(|| super::DIST_DIR.into()),
->>>>>>> ed00c5a6
             cargo: opts.cargo,
         }
     }
